<<<<<<< HEAD
=======
### v3.5.0 (2016-06-14)

  * Adds the [team.billableInfo](https://api.slack.com/methods/team.billableInfo) endpoint to the team facet
  * Adds the [bots.info](https://api.slack.com/methods/bots.info) endpoint and creates the `bots` facet
  * Removes the `user` optional argument from the [stars.list](https://api.slack.com/methods/stars.list) method
 
### v3.4.0 (2016-05-31)

  * Adds the [chat.meMessage](https://api.slack.com/methods/chat.meMessage) endpoint to the chat facet

### v3.3.1 (2016-05-26)

  * Doesn't crash the RTM client if a message with a `reply_to` ID with no response handler is received

### v3.3.0 (2016-05-24)

  * Creates a memory data store by default if an undefined, but not false|null value is passed for `opts.dataStore`
  * Aliases the retry policies to be human readable
 
### v3.2.1 (2016-05-24)

  * Updates the RTM client to emit an UNABLE_TO_RTM_START event when all reconnection attempts are exhausted, rather than throwing an error
  * Suppresses some spurious log lines when tests are run

### v3.2.0 (2016-05-23)

  * Updates the `_makeAPICall` method to make the optional API args param optional to pass in, so the third param to this function can be either an opts object or a cb. This is to allow us to add optional arguments to API methods without it being a breaking change.
  * Fixes the `retry-after` header name and adds a numeric fallback if the retry-after value can't be parsed, thanks @foiseworth!
  * Adds new API methods to various facets
    - [`auth.revoke`](/lib/clients/web/facets/auth.js)
    - [`users.identify`](/lib/clients/web/facets/users.js)
  * Adds optional arguments to:
    - [`files.comments.add`](/lib/clients/web/facets/files.comments.js): adds a `channel` param, for the channel id of the location to associate with the new comment
    - [`chat.delete`](/lib/clients/web/facets/chat.js): adds a boolean `as_user` param, to support deleting a message as the authed user

### v3.1.1 (2016-05-19)

  * Removes the DM facet
  * Updates the aliasing approach for IM / DM to correctly alias DM to the IM Facet

>>>>>>> 4fb8614a
### v3.1.0 (2016-05-01)

  * Updates the [`lib/clients/web/facets/index.js`](/lib/clients/web/facets/index.js) to reference the new facets added in the 3.0.0 update, thanks @ekmartin
  * Adds in a [`reminders`](/lib/clients/web/facets/reminders.js) client facet
  * MemoryDataStore.getUserByEmail now looks at the correct part of the user object for the email, thanks @SimantovYousoufov
  * Adds docs and examples for the data store and sending DMs, thanks @PaulAsjes!

### v3.0.0 (2016-04-24)

  * Adds a number of new web client API facets:
    - [`dnd`](/lib/clients/web/facets/dnd.js)
    - [`files.comments`](/lib/clients/web/facets/files.comments.js)
    - [`mpim`](/lib/clients/web/facets/mpim.js)
    - [`usergroups`](/lib/clients/web/facets/usergroups.js)
    - [`usergroups.users`](/lib/clients/web/facets/usergroups.users.js)
  * **BREAKING** Changes the function signatures for some facet methods:
    - [`channels.list`](/lib/clients/web/facets/channels.js): `exclude_archived` moves to an `opts` object, instead of being a separate argument
    - [`groups.list`](/lib/clients/web/facets/groups.js): `exclude_archived` moves to an `opts` object, instead of being a separate argument
    - [`chat.delete`](/lib/clients/web/facets/chat.js): The `ts` and `channel` arguments are re-ordered to be alphabetical
    - [`stars.list`](/lib/clients/web/facets/stars.js): `user` moves to an `opts` object, instead of being a separate argument
    - [`users.list`](/lib/clients/web/facets/users.js): `presence` moves to an `opts` object, instead of being a separate argument
  * **BREAKING** Updates the function signature for [`BaseAPIClient.prototype.makeAPICall`](/lib/clients/client.js) to take required API args and optional API args as separate params, from `makeAPICall(endpoint, optData, optCb)` to `makeAPICall(endpoint, apiArgs, apiOptArgs, optCb)`
  * New methods are added to various facets:
    - [`files.revokePublicURL`](/lib/clients/web/facets/files.js)
    - [`files.sharedPublicURL`](/lib/clients/web/facets/files.js)
    - [`team.integrationLogs`](/lib/clients/web/facets/team.js)
    - [`team.integrationLogs`](/lib/clients/web/facets/team.js)

### v2.3.0 (2016-02-28)

  * Caches messages on the RTM client, to improve handling in cases where message send fails
  * Removes the handler for the websocket level `ping` handler (not the RTM API level ping handler)
  * Refactors the logic for handling ws send responses to a single function

### v2.2.1 (2016-03-12)

  * Adds an `im` alias for the `dm` facet to the web client, to match the API endpoint naming

### v2.2.0 (2016-03-12)

  * Adds promise support to the RTM client `send` and `sendMessage` methods
  * Fixes the way message response callbacks work, so that the success case is only called when the websocket receives a message with a `reply_to` matching the id of the dispatched message, instead of when the ws instance signals message send success
  * Fixes the way `getAPICallArgs` works, to correctly pull data out of the `opts` arg

### v2.1.0 (2016-03-05)

 * Adds promises to the Slack clients. If no callback is passed to an API call, a promise will be created and returned instead.
 * Logs a warning if an API response with a `warning` key is received

### v2.0.6 (2016-03-01)

  * Fixes a crash introduce in `2.0.5` if you try and instantiate a `WebClient` without passing in any options

### v2.0.5 (2016-03-01)

  * Updates the way that API requests are throttled to:
    * avoid a condition where the request queue callback could be called multiple times, causing a crash
    * refactor the logic in `_callTransport` into multiple functions to make it easier to follow
  * Updates dev dependencies:
    * eslint
    * nock
    * eslint-config-airbnb

### v2.0.4 (2016-02-28)

  * Passes through the logLevel param to the getLogger function

### v2.0.3 (2016-02-28)

  * The RTM `AUTHENTICATED` event now also emits the `rtm.start` payload
  * Fixes the way that loggers are instantiated and used, so that the JSDoc for `opts.logger` is correct

### v2.0.2 (2016-02-15)

  * Adds coveralls to the repo, to track code coverage and display a badge in the README
  * Updates the disconnect function on the RTM client to support both an error message and a code or reason for the disconnect, e.g. `account_inactive`
  * Updates the message-handlers for `team_xxx` events to set the team back to the data-store once changes are made

### v2.0.1 (2016-02-13)

  * Updates to `ws@1.0.1`
  * Fixes a bad variable name in [`example-web-client`](/examples/example-web-client.js)

### v2.0.0 (2016-02-13)

  Refactors the library to javascript, adds a lot of tests and restructures it to improve maintainability and extend functionality.
  * Creates two separate clients:
    - RTM; manages connection to Slack's RTM API, including reconnects
    - Web; provideas a callback interface to all of Slack's Web API endpoints
  * Moves the memory data store implementation off the clients and into its own class
  * Uncouples the model objects from the clients; model functions to send messages to channels etc are now accessed via the web and RTM client
  * Moves the transport layer (websockets and HTTP) to a pluggable model, so that complex transports (through request proxies etc) can be handled
  * Adds test coverage on most core functionality in the library

### v1.5.1 (2015-12-15)

  * Adds support for a request-proxy URL to use the client from behind a proxy

### v1.5.0 (2015-12-01):

  * Updates the ws library from 0.4.3 to 0.8.1
  * Reconnects when a `team_migration_started` event is received
  * Supports finding users by email from the memory data store
  * Fixes the getUnreadCount and getChannelsWithUnreads functions
  * Emits error code and message when the ws closes
  * Removes no-op call when a `ping` is received on the websocket

### v1.4.0 (2015-02-25):

  * Added callbacks to all API calls ([#20](https://github.com/slackhq/node-slack-client/pull/20))
  * Added support for star added/delete events ([#27](https://github.com/slackhq/node-slack-client/pull/27)
  * Fixed sample code ([#18](https://github.com/slackhq/node-slack-client/issues/18))
  * `getChannelByName` now strips leading hash marks ([#9](https://github.com/slackhq/node-slack-client/pull/9))
  * Dropped support for Node 0.8 ([#25](https://github.com/slackhq/node-slack-client/pull/25))
  * Fix duplicate scripts entries in package.json ([230c7f74](https://github.com/slackhq/node-slack-client/commit/230c7f743a48f600aff5660367cf1e6816cc67e2))

### v1.3.1 (2015-02-03):

  * Added ability to call chat.postMessage web API method ([#15](https://github.com/slackhq/node-slack-client/pull/15))
  * Added ability to update and delete messages ([#14](https://github.com/slackhq/node-slack-client/pull/14) and [#17](https://github.com/slackhq/node-slack-client/pull/17))
  * Added sample code ([7ee93a7b](https://github.com/slackhq/node-slack-client/commit/7ee93a7bd51c97519d6d5deb54bd8058612a9b19))
  * Fixed `getChannelsWithUnreads` ([#8](https://github.com/slackhq/node-slack-client/pull/8))
  * Fixed race condition when emitting `open` event ([#19](https://github.com/slackhq/node-slack-client/pull/19))

### v1.2.2 (2014-12-16):

  * Compile coffeescript to JS before publishing to NPM ([#6](https://github.com/slackhq/node-slack-client/pull/6))
  * Fixed typo in docs ([#2](https://github.com/slackhq/node-slack-client/pull/2/files))

### v1.2.0 (2014-12-08)

  * First public release<|MERGE_RESOLUTION|>--- conflicted
+++ resolved
@@ -1,11 +1,9 @@
-<<<<<<< HEAD
-=======
 ### v3.5.0 (2016-06-14)
 
   * Adds the [team.billableInfo](https://api.slack.com/methods/team.billableInfo) endpoint to the team facet
   * Adds the [bots.info](https://api.slack.com/methods/bots.info) endpoint and creates the `bots` facet
   * Removes the `user` optional argument from the [stars.list](https://api.slack.com/methods/stars.list) method
- 
+
 ### v3.4.0 (2016-05-31)
 
   * Adds the [chat.meMessage](https://api.slack.com/methods/chat.meMessage) endpoint to the chat facet
@@ -18,7 +16,7 @@
 
   * Creates a memory data store by default if an undefined, but not false|null value is passed for `opts.dataStore`
   * Aliases the retry policies to be human readable
- 
+
 ### v3.2.1 (2016-05-24)
 
   * Updates the RTM client to emit an UNABLE_TO_RTM_START event when all reconnection attempts are exhausted, rather than throwing an error
@@ -40,7 +38,6 @@
   * Removes the DM facet
   * Updates the aliasing approach for IM / DM to correctly alias DM to the IM Facet
 
->>>>>>> 4fb8614a
 ### v3.1.0 (2016-05-01)
 
   * Updates the [`lib/clients/web/facets/index.js`](/lib/clients/web/facets/index.js) to reference the new facets added in the 3.0.0 update, thanks @ekmartin
