{
  "name": "@slack/client",
  "version": "3.15.0",
  "description": "A library for creating a Slack client",
  "main": "./dist/index.js",
  "nyc": {
    "include": [
      "lib/*.ts",
      "lib/*.js",
      "test/**/*.ts",
      "test/**/*.js"
    ],
    "exclude": [
      "node_modules",
      "**/facets/*.js"
    ],
    "extension": [
      ".ts",
      ".js"
    ],
    "require": [
      "ts-node/register"
    ],
    "all": true
  },
  "lint-staged": {
    "*.@(ts)": [
      "tslint --fix",
      "git add"
    ]
  },
  "scripts": {
<<<<<<< HEAD
    "lint": "eslint .",
    "mocha": "mocha --recursive --reporter spec test",
=======
    "prepublish": "npm run build",
    "precommit": "lint-staged",
    "prepush": "npm run build",
    "lint:js": "eslint . --ignore-path .gitignore",
    "lint:ts": "tslint index.ts \"lib/**/*.ts\" \"test/**/*.ts\"",
    "lint": "npm run lint:js && npm run lint:ts",
    "mocha": "mocha --compilers ts:ts-node/register --recursive --reporter spec test",
>>>>>>> 5f6d50ea
    "test": "npm run mocha && npm run lint",
    "cover": "nyc --reporter=lcov npm test",
    "codecov": "npm run cover && codecov",
    "build": "npm run build:clean && tsc",
    "build:clean": "shx rm -rf ./dist",
    "make-slack-client-symlink": "mkdir -p $PWD/node_modules/@slack/client && ln -s $PWD/index.js $PWD/node_modules/@slack/client/index.js",
    "make-docs": "node jsdoc.js"
  },
  "keywords": [
    "slack"
  ],
  "author": "Slack Technologies, Inc.",
  "license": "MIT",
  "repository": "slackapi/node-slack-sdk",
  "bugs": {
    "url": "https://github.com/slackapi/node-slack-sdk/issues"
  },
  "dependencies": {
    "async": "^1.5.0",
    "bluebird": "^3.3.3",
    "eventemitter3": "^1.1.1",
    "https-proxy-agent": "^1.0.0",
    "inherits": "^2.0.1",
    "lodash": "^4.13.1",
    "pkginfo": "^0.4.0",
    "request": ">=2.0.0 <2.77.0",
    "retry": "^0.9.0",
    "url-join": "0.0.1",
    "winston": "^2.1.1",
    "ws": "^1.0.1"
  },
  "devDependencies": {
<<<<<<< HEAD
    "busboy": "^0.2.14",
=======
    "@types/node": "^7.0.18",
>>>>>>> 5f6d50ea
    "chai": "^3.5.0",
    "codecov": "^1.0.1",
    "eslint": "^2.2.0",
    "eslint-config-airbnb": "^6.0.2",
    "husky": "^0.13.3",
    "jsdoc-to-markdown": "^1.3.7",
    "lint-staged": "^3.4.2",
    "mocha": "^3.4.1",
    "mocha-lcov-reporter": "^1.0.0",
<<<<<<< HEAD
    "nock": "^9.1.5",
    "sinon": "^1.17.1"
=======
    "nock": "^7.2.2",
    "nyc": "^10.3.2",
    "shx": "^0.2.2",
    "sinon": "^1.17.1",
    "ts-node": "^3.0.4",
    "tslint": "^5.2.0",
    "typescript": "^2.3.2"
>>>>>>> 5f6d50ea
  },
  "engines": {
    "node": ">= 0.12.x",
    "npm": ">= 1.1.x"
  }
}<|MERGE_RESOLUTION|>--- conflicted
+++ resolved
@@ -1,6 +1,6 @@
 {
   "name": "@slack/client",
-  "version": "3.15.0",
+  "version": "4.0.0-beta.1",
   "description": "A library for creating a Slack client",
   "main": "./dist/index.js",
   "nyc": {
@@ -30,10 +30,6 @@
     ]
   },
   "scripts": {
-<<<<<<< HEAD
-    "lint": "eslint .",
-    "mocha": "mocha --recursive --reporter spec test",
-=======
     "prepublish": "npm run build",
     "precommit": "lint-staged",
     "prepush": "npm run build",
@@ -41,7 +37,6 @@
     "lint:ts": "tslint index.ts \"lib/**/*.ts\" \"test/**/*.ts\"",
     "lint": "npm run lint:js && npm run lint:ts",
     "mocha": "mocha --compilers ts:ts-node/register --recursive --reporter spec test",
->>>>>>> 5f6d50ea
     "test": "npm run mocha && npm run lint",
     "cover": "nyc --reporter=lcov npm test",
     "codecov": "npm run cover && codecov",
@@ -74,11 +69,8 @@
     "ws": "^1.0.1"
   },
   "devDependencies": {
-<<<<<<< HEAD
+    "@types/node": "^7.0.18",
     "busboy": "^0.2.14",
-=======
-    "@types/node": "^7.0.18",
->>>>>>> 5f6d50ea
     "chai": "^3.5.0",
     "codecov": "^1.0.1",
     "eslint": "^2.2.0",
@@ -88,18 +80,13 @@
     "lint-staged": "^3.4.2",
     "mocha": "^3.4.1",
     "mocha-lcov-reporter": "^1.0.0",
-<<<<<<< HEAD
     "nock": "^9.1.5",
-    "sinon": "^1.17.1"
-=======
-    "nock": "^7.2.2",
     "nyc": "^10.3.2",
     "shx": "^0.2.2",
     "sinon": "^1.17.1",
     "ts-node": "^3.0.4",
     "tslint": "^5.2.0",
     "typescript": "^2.3.2"
->>>>>>> 5f6d50ea
   },
   "engines": {
     "node": ">= 0.12.x",
