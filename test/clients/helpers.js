--- conflicted
+++ resolved
@@ -4,20 +4,12 @@
 
 
 describe('Client Helpers', function () {
-<<<<<<< HEAD
-  describe('#getApiCallData()', function () {
-=======
   describe('#getAPICallData()', function () {
->>>>>>> 4fb8614a
     it('merges the required and opts values', function () {
       var required = { channel: 'slack' };
       var opts = { count: 125 };
 
-<<<<<<< HEAD
-      expect(helpers.getApiCallData('test', required, opts)).to.be.deep.equal({
-=======
       expect(helpers.getAPICallData('test', required, opts)).to.be.deep.equal({
->>>>>>> 4fb8614a
         channel: 'slack',
         count: 125,
         token: 'test'
@@ -28,11 +20,7 @@
       var required = { channel: 'slack' };
       var opts = { channel: 'bad' };
 
-<<<<<<< HEAD
-      expect(helpers.getApiCallData('test', required, opts)).to.be.deep.equal({
-=======
       expect(helpers.getAPICallData('test', required, opts)).to.be.deep.equal({
->>>>>>> 4fb8614a
         channel: 'slack',
         token: 'test'
       });
@@ -41,11 +29,6 @@
     it('prunes undefined and null values from the data object', function () {
       var required = { channel: 'slack' };
       var opts = { opt_count: undefined };
-<<<<<<< HEAD
-
-      expect(helpers.getApiCallData('test', required, opts)).to.be.deep.equal({
-        channel: 'slack',
-=======
 
       expect(helpers.getAPICallData('test', required, opts)).to.be.deep.equal({
         channel: 'slack',
@@ -55,43 +38,19 @@
 
     it('handles undefined or null data objects', function () {
       expect(helpers.getAPICallData('test', undefined, null)).to.be.deep.equal({
->>>>>>> 4fb8614a
         token: 'test'
       });
     });
 
-<<<<<<< HEAD
-    it('handles undefined or null data objects', function () {
-      expect(helpers.getApiCallData('test', undefined, null)).to.be.deep.equal({
-=======
     it('JSON encodes attachments if they are not already encoded', function () {
       var required = { attachments: [1, 2, 3] };
 
       expect(helpers.getAPICallData('test', required, null)).to.be.deep.equal({
         attachments: '[1,2,3]',
->>>>>>> 4fb8614a
         token: 'test'
       });
     });
 
-<<<<<<< HEAD
-    it('JSON encodes attachments if they are not already encoded', function () {
-      var required = { attachments: [1, 2, 3] };
-
-      expect(helpers.getApiCallData('test', required, null)).to.be.deep.equal({
-        attachments: '[1,2,3]',
-        token: 'test'
-      });
-    });
-
-    it('leaves attachments alone if they are already encoded', function () {
-      var required = { attachments: '["a","b","c"]' };
-
-      expect(helpers.getApiCallData('test', required, null)).to.be.deep.equal({
-        attachments: '["a","b","c"]',
-        token: 'test'
-      });
-=======
     it('leaves attachments alone if they are already encoded', function () {
       var required = { attachments: '["a","b","c"]' };
 
@@ -127,7 +86,6 @@
       var args = helpers.getAPICallArgs('t', 'ua', 'url', 'endpoint', null, { test: '1' }, null);
       expect(args.cb).to.equal(null);
       expect(args.args.data).to.deep.equal({ test: '1', token: 't' });
->>>>>>> 4fb8614a
     });
 
   });
